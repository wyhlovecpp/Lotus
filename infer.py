--- conflicted
+++ resolved
@@ -142,7 +142,6 @@
     # -------------------- Inference and saving --------------------
     with torch.no_grad():
         for i in tqdm(range(len(test_images))):
-<<<<<<< HEAD
             if torch.backends.mps.is_available():
                 autocast_ctx = nullcontext()
             else:
@@ -183,42 +182,6 @@
                 output_color.save(os.path.join(output_dir_color, f'{save_file_name}.png'))
                 np.save(os.path.join(output_dir_npy, f'{save_file_name}.npy'), output_npy)
     
-=======
-            # Preprocess validation image
-            test_image = Image.open(test_images[i]).convert('RGB')
-            test_image = np.array(test_image).astype(np.float32)
-            test_image = torch.tensor(test_image).permute(2,0,1).unsqueeze(0)
-            test_image = test_image / 127.5 - 1.0 
-            test_image = test_image.to(device)
-
-            task_emb = torch.tensor([1, 0]).float().unsqueeze(0).repeat(1, 1).to(device)
-            task_emb = torch.cat([torch.sin(task_emb), torch.cos(task_emb)], dim=-1).repeat(1, 1)
-
-            # Run
-            pred = pipeline(
-                rgb_in=test_image, 
-                prompt='', 
-                num_inference_steps=1, 
-                generator=generator, 
-                # guidance_scale=0,
-                output_type='np',
-                timesteps=[args.timestep],
-                task_emb=task_emb,
-                ).images[0]
-
-            # Post-process the prediction
-            save_file_name = os.path.basename(test_images[i])[:-4]
-            if args.task_name == 'depth':
-                output_npy = pred.mean(axis=-1)
-                output_color = colorize_depth_map(output_npy)
-            else:
-                output_npy = pred
-                output_color = Image.fromarray((output_npy * 255).astype(np.uint8))
-
-            output_color.save(os.path.join(output_dir_color, f'{save_file_name}.png'))
-            np.save(os.path.join(output_dir_npy, f'{save_file_name}.npy'), output_npy)
-
->>>>>>> f9238dec
     print('==> Inference is done. \n==> Results saved to:', args.output_dir)
 
 if __name__ == '__main__':
